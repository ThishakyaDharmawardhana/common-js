var Specification = require('./Specification');

<<<<<<< HEAD
module.exports = (() => {
	'use strict';

	return Specification.AndSpecification;
})();
=======
module.exports = function() {
	return Specification.AndSpecification;
}();
>>>>>>> d2d2f686
<|MERGE_RESOLUTION|>--- conflicted
+++ resolved
@@ -1,13 +1,7 @@
 var Specification = require('./Specification');
 
-<<<<<<< HEAD
 module.exports = (() => {
 	'use strict';
 
 	return Specification.AndSpecification;
-})();
-=======
-module.exports = function() {
-	return Specification.AndSpecification;
-}();
->>>>>>> d2d2f686
+})();