var assert = require('./../lang/assert');

<<<<<<< HEAD
module.exports = (() => {
	'use strict';
=======
var assert = require('./../lang/assert');

module.exports = function() {
	var Specification = Class.extend({
		init: function() {
>>>>>>> d2d2f686

	class Specification {
		constructor() {

		}

		evaluate(data) {
			return this._evaluate(data);
		}

		_evaluate(data) {
			return false;
		}

		and(other) {
			assert.argumentIsRequired(other, 'other', Specification, 'Specification');

			return new AndSpecification(this, other);
		}

<<<<<<< HEAD
		or(other) {
			assert.argumentIsRequired(other, 'other', Specification, 'Specification');

			return new OrSpecification(this, other);
		}

		toString() {
=======
		and: function(other) {
			assert.argumentIsRequired(other, 'other', Specification, 'Specification');

			return new AndSpecification(this, other);
		},

		or: function(other) {
			assert.argumentIsRequired(other, 'other', Specification, 'Specification');

			return new OrSpecification(this, other);
		},

		toString: function() {
>>>>>>> d2d2f686
			return '[Specification]';
		}
	}

	class AndSpecification extends Specification {
		constructor(specificationOne, specificationTwo) {
			super();

			assert.argumentIsRequired(specificationOne, 'specificationOne', Specification, 'Specification');
			assert.argumentIsRequired(specificationTwo, 'specificationTwo', Specification, 'Specification');

			this._specificationOne = specificationOne;
			this._specificationTwo = specificationTwo;
		}

		_evaluate(data) {
			return this._specificationOne.evaluate(data) && this._specificationTwo.evaluate(data);
		}

		toString() {
			return '[AndSpecification]';
		}
	}

	class OrSpecification extends Specification {
		constructor(specificationOne, specificationTwo) {
			super();

			assert.argumentIsRequired(specificationOne, 'specificationOne', Specification, 'Specification');
			assert.argumentIsRequired(specificationTwo, 'specificationTwo', Specification, 'Specification');

			this._specificationOne = specificationOne;
			this._specificationTwo = specificationTwo;
		}

		_evaluate(data) {
			return this._specificationOne.evaluate(data) || this._specificationTwo.evaluate(data);
		}

		toString() {
			return '[OrSpecification]';
		}
	}

	Specification.AndSpecification = AndSpecification;
	Specification.OrSpecification = OrSpecification;

	var AndSpecification = Specification.extend({
		init: function(specificationOne, specificationTwo) {
			assert.argumentIsRequired(specificationOne, 'specificationOne', Specification, 'Specification');
			assert.argumentIsRequired(specificationTwo, 'specificationTwo', Specification, 'Specification');

			this._super();

			this._specificationOne = specificationOne;
			this._specificationTwo = specificationTwo;
		},

		_evaluate: function(data) {
			return this._specificationOne.evaluate(data) && this._specificationTwo.evaluate(data);
		},

		toString: function() {
			return '[AndSpecification]';
		}
	});

	var OrSpecification = Specification.extend({
		init: function(specificationOne, specificationTwo) {
			assert.argumentIsRequired(specificationOne, 'specificationOne', Specification, 'Specification');
			assert.argumentIsRequired(specificationTwo, 'specificationTwo', Specification, 'Specification');

			this._super();

			this._specificationOne = specificationOne;
			this._specificationTwo = specificationTwo;
		},

		_evaluate: function(data) {
			return this._specificationOne.evaluate(data) || this._specificationTwo.evaluate(data);
		},

		toString: function() {
			return '[OrSpecification]';
		}
	});

	Specification.AndSpecification = AndSpecification;
	Specification.OrSpecification = OrSpecification;

	return Specification;
})();<|MERGE_RESOLUTION|>--- conflicted
+++ resolved
@@ -1,15 +1,7 @@
 var assert = require('./../lang/assert');
 
-<<<<<<< HEAD
 module.exports = (() => {
 	'use strict';
-=======
-var assert = require('./../lang/assert');
-
-module.exports = function() {
-	var Specification = Class.extend({
-		init: function() {
->>>>>>> d2d2f686
 
 	class Specification {
 		constructor() {
@@ -30,7 +22,6 @@
 			return new AndSpecification(this, other);
 		}
 
-<<<<<<< HEAD
 		or(other) {
 			assert.argumentIsRequired(other, 'other', Specification, 'Specification');
 
@@ -38,21 +29,6 @@
 		}
 
 		toString() {
-=======
-		and: function(other) {
-			assert.argumentIsRequired(other, 'other', Specification, 'Specification');
-
-			return new AndSpecification(this, other);
-		},
-
-		or: function(other) {
-			assert.argumentIsRequired(other, 'other', Specification, 'Specification');
-
-			return new OrSpecification(this, other);
-		},
-
-		toString: function() {
->>>>>>> d2d2f686
 			return '[Specification]';
 		}
 	}
@@ -100,48 +76,5 @@
 	Specification.AndSpecification = AndSpecification;
 	Specification.OrSpecification = OrSpecification;
 
-	var AndSpecification = Specification.extend({
-		init: function(specificationOne, specificationTwo) {
-			assert.argumentIsRequired(specificationOne, 'specificationOne', Specification, 'Specification');
-			assert.argumentIsRequired(specificationTwo, 'specificationTwo', Specification, 'Specification');
-
-			this._super();
-
-			this._specificationOne = specificationOne;
-			this._specificationTwo = specificationTwo;
-		},
-
-		_evaluate: function(data) {
-			return this._specificationOne.evaluate(data) && this._specificationTwo.evaluate(data);
-		},
-
-		toString: function() {
-			return '[AndSpecification]';
-		}
-	});
-
-	var OrSpecification = Specification.extend({
-		init: function(specificationOne, specificationTwo) {
-			assert.argumentIsRequired(specificationOne, 'specificationOne', Specification, 'Specification');
-			assert.argumentIsRequired(specificationTwo, 'specificationTwo', Specification, 'Specification');
-
-			this._super();
-
-			this._specificationOne = specificationOne;
-			this._specificationTwo = specificationTwo;
-		},
-
-		_evaluate: function(data) {
-			return this._specificationOne.evaluate(data) || this._specificationTwo.evaluate(data);
-		},
-
-		toString: function() {
-			return '[OrSpecification]';
-		}
-	});
-
-	Specification.AndSpecification = AndSpecification;
-	Specification.OrSpecification = OrSpecification;
-
 	return Specification;
 })();