--- conflicted
+++ resolved
@@ -1,13 +1,7 @@
 var Specification = require('./Specification');
 
-<<<<<<< HEAD
 module.exports = (() => {
 	'use strict';
 
 	return Specification.OrSpecification;
-})();
-=======
-module.exports = function() {
-	return Specification.OrSpecification;
-}();
->>>>>>> d2d2f686
+})();