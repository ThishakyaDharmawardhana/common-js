--- conflicted
+++ resolved
@@ -27,28 +27,12 @@
 			});
 		}
 
-<<<<<<< HEAD
+
 		unregister(handler) {
 			assert.argumentIsRequired(handler, 'handler', Function);
 
 			removeRegistration.call(this, handler);
 		}
-=======
-		unregister: function(handler) {
-			assert.argumentIsRequired(handler, 'handler', Function);
-
-			removeRegistration.call(this, handler);
-		},
-
-		clear: function() {
-			this._observers = [];
-		},
-
-		fire: function(data) {
-			if (this.getIsDisposed()) {
-				throw new Error('The event has been disposed.');
-			}
->>>>>>> d2d2f686
 
 		clear() {
 			this._observers = [];
@@ -68,15 +52,7 @@
 			return this._observers.length === 0;
 		}
 
-<<<<<<< HEAD
 		_onDispose() {
-=======
-		getIsEmpty: function() {
-			return this._observers.length === 0;
-		},
-
-		_onDispose: function() {
->>>>>>> d2d2f686
 			this._observers = null;
 		}
 
